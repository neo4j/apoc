--- conflicted
+++ resolved
@@ -98,16 +98,10 @@
         // neo4jDockerImage system property is used in TestContainerUtil
         systemProperties 'user.language': 'en',
                 'user.country': 'US',
-<<<<<<< HEAD
-                'neo4jDockerImage': project.hasProperty("neo4jDockerVersionOverride") ? 'neo4j:' + project.getProperty("neo4jDockerVersionOverride") + '-enterprise-debian' : 'neo4j:5.15.0-enterprise-debian',
-                'neo4jCommunityDockerImage': project.hasProperty("neo4jDockerVersionOverride") ? 'neo4j:' + project.getProperty("neo4jDockerVersionOverride") + '-debian' : 'neo4j:5.15.0-debian',
+                'neo4jDockerImage': project.hasProperty("neo4jDockerVersionOverride") ? 'neo4j:' + project.getProperty("neo4jDockerVersionOverride") + '-enterprise-debian' : 'neo4j:5.16.0-enterprise-debian',
+                'neo4jCommunityDockerImage': project.hasProperty("neo4jDockerVersionOverride") ? 'neo4j:' + project.getProperty("neo4jDockerVersionOverride") + '-debian' : 'neo4j:5.16.0-debian',
                 'coreDir': 'core',
                 'testDockerBundle': project.hasProperty("testDockerBundle") ? true : false
-=======
-                'neo4jDockerImage': project.hasProperty("neo4jDockerVersionOverride") ? 'neo4j:' + project.getProperty("neo4jDockerVersionOverride") + '-enterprise-debian' : 'neo4j:5.16.0-enterprise-debian',
-                'neo4jCommunityDockerImage': project.hasProperty("neo4jDockerVersionOverride") ? 'neo4j:' + project.getProperty("neo4jDockerVersionOverride") + '-debian' : 'neo4j:5.16.0-debian',
-                'coreDir': 'core'
->>>>>>> e9cd1672
 
         maxHeapSize = "5G"
         forkEvery = 50
